--- conflicted
+++ resolved
@@ -1,28 +1,17 @@
 import logging
-<<<<<<< HEAD
 import os
 import sys
 from bs4 import BeautifulSoup
 sys.path.append(os.path.abspath(os.path.join(os.path.dirname(__file__), '..')))
-=======
-
-from bs4 import BeautifulSoup
-
->>>>>>> 73abc2da
 from server.logger import logger
 from server.db import Database
 from typing import Optional, Union
 
-<<<<<<< HEAD
 def extract_text_blocks_from_html(html) -> list:
     if not html:
         return []
 
     # HTML 문서에서 텍스트 블록 추출
-=======
-def extract_text_blocks_from_html(html) -> list[str]:
-    # BeautifulSoup 패키지의 기능을 이용해서 HTML 문서에서 텍스트 블록 추출
->>>>>>> 73abc2da
     soup = BeautifulSoup(html, "html.parser")
     text_blocks = soup.get_text(separator=" ").split("\n")
 
@@ -68,16 +57,8 @@
 # 텍스트 길이가 가장 길고 특정 텍스트를 포함하는 원소를 반환하는 함수
 def extract_by_length(strings: Union[str, list[str]]) -> Optional[str]:
     # 은어/약어 사전에 맞는 문자열들을 필터링
-<<<<<<< HEAD
-    filtered_strings = [chunk for chunk in strings if sum(keyword in chunk for keyword in dictionary) >= 3]
-    '''filtered_strings = [
-        chunk for chunk in strings
-        if sum(1 for keyword in dictionary if re.search(re.escape(keyword), chunk)) >= 3
-    ]'''
-=======
     filtered_strings = [chunk for chunk in strings if sum(keyword in chunk for keyword in argot_dictionary) >= 3]
 
->>>>>>> 73abc2da
     # 조건에 맞는 문자열이 있다면 가장 긴 문자열을 글 내용으로 반환하고, 없다면 None 반환
     return str(max(filtered_strings, key=len)) if filtered_strings else None
 
@@ -124,7 +105,6 @@
     else:
         logging.critical(f"extract_telegram_links: 예상치 못한 타입 입력됨: {type(data)}")
         return []
-<<<<<<< HEAD
 
 
 
@@ -139,5 +119,3 @@
     print(extract_text_blocks_from_html(sample_html))
 
     
-=======
->>>>>>> 73abc2da
