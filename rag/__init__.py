--- conflicted
+++ resolved
@@ -3,10 +3,7 @@
 
 from utils import confirm_request
 from .watson import Watson, WatsonRegistry
-<<<<<<< HEAD
-=======
 from .watson.catalog import update_catalog
->>>>>>> 9862eefd
 from server.logger import logger
 
 watson_bp = Blueprint('watson', __name__, url_prefix='/watson')
